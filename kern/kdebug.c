#include <inc/stab.h>
#include <inc/string.h>
#include <inc/memlayout.h>
#include <inc/assert.h>

#include <kern/kdebug.h>
#include <kern/pmap.h>
#include <kern/env.h>

extern const struct Stab __STAB_BEGIN__[];    // Beginning of stabs table
extern const struct Stab __STAB_END__[];    // End of stabs table
extern const char __STABSTR_BEGIN__[];        // Beginning of string table
extern const char __STABSTR_END__[];        // End of string table

struct UserStabData {
	const struct Stab *stabs;
	const struct Stab *stab_end;
	const char *stabstr;
	const char *stabstr_end;
};


// stab_binsearch(stabs, region_left, region_right, type, addr)
//
//	Some stab types are arranged in increasing order by instruction
//	address.  For example, N_FUN stabs (stab entries with n_type ==
//	N_FUN), which mark functions, and N_SO stabs, which mark source files.
//
//	Given an instruction address, this function finds the single stab
//	entry of type 'type' that contains that address.
//
//	The search takes place within the range [*region_left, *region_right].
//	Thus, to search an entire set of N stabs, you might do:
//
//		left = 0;
//		right = N - 1;     /* rightmost stab */
//		stab_binsearch(stabs, &left, &right, type, addr);
//
//	The search modifies *region_left and *region_right to bracket the
//	'addr'.  *region_left points to the matching stab that contains
//	'addr', and *region_right points just before the next stab.  If
//	*region_left > *region_right, then 'addr' is not contained in any
//	matching stab.
//
//	For example, given these N_SO stabs:
//		Index  Type   Address
//		0      SO     f0100000
//		13     SO     f0100040
//		117    SO     f0100176
//		118    SO     f0100178
//		555    SO     f0100652
//		556    SO     f0100654
//		657    SO     f0100849
//	this code:
//		left = 0, right = 657;
//		stab_binsearch(stabs, &left, &right, N_SO, 0xf0100184);
//	will exit setting left = 118, right = 554.
//
static void
stab_binsearch(const struct Stab *stabs, int *region_left, int *region_right,
               int type, uintptr_t addr)
{
    int l = *region_left, r = *region_right, any_matches = 0;

    while (l <= r)
    {
        int true_m = (l + r) / 2, m = true_m;

        // search for earliest stab with right type
        while (m >= l && stabs[m].n_type != type)
            m--;
        if (m < l)
        {    // no match in [l, m]
            l = true_m + 1;
            continue;
        }

        // actual binary search
        any_matches = 1;
        if (stabs[m].n_value < addr)
        {
            *region_left = m;
            l = true_m + 1;
        } else if (stabs[m].n_value > addr)
        {
            *region_right = m - 1;
            r = m - 1;
        } else
        {
            // exact match for 'addr', but continue loop to find
            // *region_right
            *region_left = m;
            l = m;
            addr++;
        }
    }

    if (!any_matches)
        *region_right = *region_left - 1;
    else
    {
        // find rightmost region containing 'addr'
        for (l = *region_right;
             l > *region_left && stabs[l].n_type != type;
             l--)
            /* do nothing */;
        *region_left = l;
    }
}


// debuginfo_eip(addr, info)
//
//	Fill in the 'info' structure with information about the specified
//	instruction address, 'addr'.  Returns 0 if information was found, and
//	negative if not.  But even if it returns negative it has stored some
//	information into '*info'.
//
int
debuginfo_eip(uintptr_t addr, struct Eipdebuginfo *info)
{
<<<<<<< HEAD
	const struct Stab *stabs, *stab_end;
	const char *stabstr, *stabstr_end;
	int lfile, rfile, lfun, rfun, lline, rline;

	// Initialize *info
	info->eip_file = "<unknown>";
	info->eip_line = 0;
	info->eip_fn_name = "<unknown>";
	info->eip_fn_namelen = 9;
	info->eip_fn_addr = addr;
	info->eip_fn_narg = 0;

	// Find the relevant set of stabs
	if (addr >= ULIM) {
		stabs = __STAB_BEGIN__;
		stab_end = __STAB_END__;
		stabstr = __STABSTR_BEGIN__;
		stabstr_end = __STABSTR_END__;
	} else {
		// The user-application linker script, user/user.ld,
		// puts information about the application's stabs (equivalent
		// to __STAB_BEGIN__, __STAB_END__, __STABSTR_BEGIN__, and
		// __STABSTR_END__) in a structure located at virtual address
		// USTABDATA.
		const struct UserStabData *usd = (const struct UserStabData *) USTABDATA;

		// Make sure this memory is valid.
		// Return -1 if it is not.  Hint: Call user_mem_check.
		// LAB 3: Your code here.

		stabs = usd->stabs;
		stab_end = usd->stab_end;
		stabstr = usd->stabstr;
		stabstr_end = usd->stabstr_end;

		// Make sure the STABS and string table memory is valid.
		// LAB 3: Your code here.
	}

	// String table validity checks
	if (stabstr_end <= stabstr || stabstr_end[-1] != 0)
		return -1;

	// Now we find the right stabs that define the function containing
	// 'eip'.  First, we find the basic source file containing 'eip'.
	// Then, we look in that source file for the function.  Then we look
	// for the line number.

	// Search the entire set of stabs for the source file (type N_SO).
	lfile = 0;
	rfile = (stab_end - stabs) - 1;
	stab_binsearch(stabs, &lfile, &rfile, N_SO, addr);
	if (lfile == 0)
		return -1;

	// Search within that file's stabs for the function definition
	// (N_FUN).
	lfun = lfile;
	rfun = rfile;
	stab_binsearch(stabs, &lfun, &rfun, N_FUN, addr);

	if (lfun <= rfun) {
		// stabs[lfun] points to the function name
		// in the string table, but check bounds just in case.
		if (stabs[lfun].n_strx < stabstr_end - stabstr)
			info->eip_fn_name = stabstr + stabs[lfun].n_strx;
		info->eip_fn_addr = stabs[lfun].n_value;
		addr -= info->eip_fn_addr;
		// Search within the function definition for the line number.
		lline = lfun;
		rline = rfun;
	} else {
		// Couldn't find function stab!  Maybe we're in an assembly
		// file.  Search the whole file for the line number.
		info->eip_fn_addr = addr;
		lline = lfile;
		rline = rfile;
	}
	// Ignore stuff after the colon.
	info->eip_fn_namelen = strfind(info->eip_fn_name, ':') - info->eip_fn_name;


	// Search within [lline, rline] for the line number stab.
	// If found, set info->eip_line to the right line number.
	// If not found, return -1.
	//
	// Hint:
	//	There's a particular stabs type used for line numbers.
	//	Look at the STABS documentation and <inc/stab.h> to find
	//	which one.
	// Your code here.


	// Search backwards from the line number for the relevant filename
	// stab.
	// We can't just use the "lfile" stab because inlined functions
	// can interpolate code from a different file!
	// Such included source files use the N_SOL stab type.
	while (lline >= lfile
	       && stabs[lline].n_type != N_SOL
	       && (stabs[lline].n_type != N_SO || !stabs[lline].n_value))
		lline--;
	if (lline >= lfile && stabs[lline].n_strx < stabstr_end - stabstr)
		info->eip_file = stabstr + stabs[lline].n_strx;


	// Set eip_fn_narg to the number of arguments taken by the function,
	// or 0 if there was no containing function.
	if (lfun < rfun)
		for (lline = lfun + 1;
		     lline < rfun && stabs[lline].n_type == N_PSYM;
		     lline++)
			info->eip_fn_narg++;

	return 0;
=======
    const struct Stab *stabs, *stab_end;
    const char *stabstr, *stabstr_end;
    int lfile, rfile, lfun, rfun, lline, rline;

    // Initialize *info
    info->eip_file = "<unknown>";
    info->eip_line = 0;
    info->eip_fn_name = "<unknown>";
    info->eip_fn_namelen = 9;
    info->eip_fn_addr = addr;
    info->eip_fn_narg = 0;

    // Find the relevant set of stabs
    if (addr >= ULIM)
    {
        stabs = __STAB_BEGIN__;
        stab_end = __STAB_END__;
        stabstr = __STABSTR_BEGIN__;
        stabstr_end = __STABSTR_END__;
    } else
    {
        // Can't search for user-level addresses yet!
        panic("User address");
    }

    // String table validity checks
    if (stabstr_end <= stabstr || stabstr_end[-1] != 0)
        return -1;

    // Now we find the right stabs that define the function containing
    // 'eip'.  First, we find the basic source file containing 'eip'.
    // Then, we look in that source file for the function.  Then we look
    // for the line number.

    // Search the entire set of stabs for the source file (type N_SO).
    lfile = 0;
    rfile = (stab_end - stabs) - 1;
    stab_binsearch(stabs, &lfile, &rfile, N_SO, addr);
    if (lfile == 0)
        return -1;

    // Search within that file's stabs for the function definition
    // (N_FUN).
    lfun = lfile;
    rfun = rfile;
    stab_binsearch(stabs, &lfun, &rfun, N_FUN, addr);

    if (lfun <= rfun)
    {
        // stabs[lfun] points to the function name
        // in the string table, but check bounds just in case.
        if (stabs[lfun].n_strx < stabstr_end - stabstr)
            info->eip_fn_name = stabstr + stabs[lfun].n_strx;
        info->eip_fn_addr = stabs[lfun].n_value;
        addr -= info->eip_fn_addr;
        // Search within the function definition for the line number.
        lline = lfun;
        rline = rfun;
    } else
    {
        // Couldn't find function stab!  Maybe we're in an assembly
        // file.  Search the whole file for the line number.
        info->eip_fn_addr = addr;
        lline = lfile;
        rline = rfile;
    }
    // Ignore stuff after the colon.
    info->eip_fn_namelen = strfind(info->eip_fn_name, ':') - info->eip_fn_name;


    // Search within [lline, rline] for the line number stab.
    // If found, set info->eip_line to the right line number.
    // If not found, return -1.
    //
    // Hint:
    //	There's a particular stabs type used for line numbers.
    //	Look at the STABS documentation and <inc/stab.h> to find
    //	which one.
    stab_binsearch(stabs, &lline, &rline, N_SLINE, addr);
    info->eip_line = stabs[lline].n_desc;


    // Search backwards from the line number for the relevant filename
    // stab.
    // We can't just use the "lfile" stab because inlined functions
    // can interpolate code from a different file!
    // Such included source files use the N_SOL stab type.
    while (lline >= lfile
           && stabs[lline].n_type != N_SOL
           && (stabs[lline].n_type != N_SO || !stabs[lline].n_value))
        lline--;
    if (lline >= lfile && stabs[lline].n_strx < stabstr_end - stabstr)
        info->eip_file = stabstr + stabs[lline].n_strx;


    // Set eip_fn_narg to the number of arguments taken by the function,
    // or 0 if there was no containing function.
    if (lfun < rfun)
        for (lline = lfun + 1;
             lline < rfun && stabs[lline].n_type == N_PSYM;
             lline++)
            info->eip_fn_narg++;

    return 0;
>>>>>>> 0d8f669f
}<|MERGE_RESOLUTION|>--- conflicted
+++ resolved
@@ -119,7 +119,6 @@
 int
 debuginfo_eip(uintptr_t addr, struct Eipdebuginfo *info)
 {
-<<<<<<< HEAD
 	const struct Stab *stabs, *stab_end;
 	const char *stabstr, *stabstr_end;
 	int lfile, rfile, lfun, rfun, lline, rline;
@@ -235,110 +234,4 @@
 			info->eip_fn_narg++;
 
 	return 0;
-=======
-    const struct Stab *stabs, *stab_end;
-    const char *stabstr, *stabstr_end;
-    int lfile, rfile, lfun, rfun, lline, rline;
-
-    // Initialize *info
-    info->eip_file = "<unknown>";
-    info->eip_line = 0;
-    info->eip_fn_name = "<unknown>";
-    info->eip_fn_namelen = 9;
-    info->eip_fn_addr = addr;
-    info->eip_fn_narg = 0;
-
-    // Find the relevant set of stabs
-    if (addr >= ULIM)
-    {
-        stabs = __STAB_BEGIN__;
-        stab_end = __STAB_END__;
-        stabstr = __STABSTR_BEGIN__;
-        stabstr_end = __STABSTR_END__;
-    } else
-    {
-        // Can't search for user-level addresses yet!
-        panic("User address");
-    }
-
-    // String table validity checks
-    if (stabstr_end <= stabstr || stabstr_end[-1] != 0)
-        return -1;
-
-    // Now we find the right stabs that define the function containing
-    // 'eip'.  First, we find the basic source file containing 'eip'.
-    // Then, we look in that source file for the function.  Then we look
-    // for the line number.
-
-    // Search the entire set of stabs for the source file (type N_SO).
-    lfile = 0;
-    rfile = (stab_end - stabs) - 1;
-    stab_binsearch(stabs, &lfile, &rfile, N_SO, addr);
-    if (lfile == 0)
-        return -1;
-
-    // Search within that file's stabs for the function definition
-    // (N_FUN).
-    lfun = lfile;
-    rfun = rfile;
-    stab_binsearch(stabs, &lfun, &rfun, N_FUN, addr);
-
-    if (lfun <= rfun)
-    {
-        // stabs[lfun] points to the function name
-        // in the string table, but check bounds just in case.
-        if (stabs[lfun].n_strx < stabstr_end - stabstr)
-            info->eip_fn_name = stabstr + stabs[lfun].n_strx;
-        info->eip_fn_addr = stabs[lfun].n_value;
-        addr -= info->eip_fn_addr;
-        // Search within the function definition for the line number.
-        lline = lfun;
-        rline = rfun;
-    } else
-    {
-        // Couldn't find function stab!  Maybe we're in an assembly
-        // file.  Search the whole file for the line number.
-        info->eip_fn_addr = addr;
-        lline = lfile;
-        rline = rfile;
-    }
-    // Ignore stuff after the colon.
-    info->eip_fn_namelen = strfind(info->eip_fn_name, ':') - info->eip_fn_name;
-
-
-    // Search within [lline, rline] for the line number stab.
-    // If found, set info->eip_line to the right line number.
-    // If not found, return -1.
-    //
-    // Hint:
-    //	There's a particular stabs type used for line numbers.
-    //	Look at the STABS documentation and <inc/stab.h> to find
-    //	which one.
-    stab_binsearch(stabs, &lline, &rline, N_SLINE, addr);
-    info->eip_line = stabs[lline].n_desc;
-
-
-    // Search backwards from the line number for the relevant filename
-    // stab.
-    // We can't just use the "lfile" stab because inlined functions
-    // can interpolate code from a different file!
-    // Such included source files use the N_SOL stab type.
-    while (lline >= lfile
-           && stabs[lline].n_type != N_SOL
-           && (stabs[lline].n_type != N_SO || !stabs[lline].n_value))
-        lline--;
-    if (lline >= lfile && stabs[lline].n_strx < stabstr_end - stabstr)
-        info->eip_file = stabstr + stabs[lline].n_strx;
-
-
-    // Set eip_fn_narg to the number of arguments taken by the function,
-    // or 0 if there was no containing function.
-    if (lfun < rfun)
-        for (lline = lfun + 1;
-             lline < rfun && stabs[lline].n_type == N_PSYM;
-             lline++)
-            info->eip_fn_narg++;
-
-    return 0;
->>>>>>> 0d8f669f
 }