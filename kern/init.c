/* See COPYRIGHT for copyright information. */

#include <inc/stdio.h>
#include <inc/string.h>
#include <inc/assert.h>

#include <kern/monitor.h>
#include <kern/console.h>
#include <kern/pmap.h>
#include <kern/kclock.h>
<<<<<<< HEAD
#include <kern/env.h>
#include <kern/trap.h>
=======
#include <inc/x86.h>
>>>>>>> 0d8f669f


void
i386_init(void)
{
	extern char edata[], end[];

	// Before doing anything else, complete the ELF loading process.
	// Clear the uninitialized global data (BSS) section of our program.
	// This ensures that all static/global variables start out zero.
	memset(edata, 0, end - edata);

	// Initialize the console.
	// Can't call cprintf until after we do this!
	cons_init();

	cprintf("6828 decimal is %o octal!\n", 6828);

	// Lab 2 memory management initialization functions
	mem_init();

<<<<<<< HEAD
	// Lab 3 user environment initialization functions
	env_init();
	trap_init();

#if defined(TEST)
	// Don't touch -- used by grading script!
	ENV_CREATE(TEST, ENV_TYPE_USER);
#else
	// Touch all you want.
	ENV_CREATE(user_hello, ENV_TYPE_USER);
#endif // TEST*

	// We only have one user environment for now, so just run it.
	env_run(&envs[0]);
=======
    cprintf("%k0000 %k0101 %k0202 %k0303 %k0404 %k0505 %k0606 %k0707\n");
    cprintf("%k0808 %k0909 %k0a0a %k0b0b %k0c0c %k0d0d %k0e0e %k0f0f\n");

	// Drop into the kernel monitor.
//	while (1)
		monitor(NULL);
//    outw(0xB004, 0x00002000);
>>>>>>> 0d8f669f
}


/*
 * Variable panicstr contains argument to first call to panic; used as flag
 * to indicate that the kernel has already called panic.
 */
const char *panicstr;

/*
 * Panic is called on unresolvable fatal errors.
 * It prints "panic: mesg", and then enters the kernel monitor.
 */
void
_panic(const char *file, int line, const char *fmt,...)
{
	va_list ap;

	if (panicstr)
		goto dead;
	panicstr = fmt;

	// Be extra sure that the machine is in as reasonable state
	asm volatile("cli; cld");

	va_start(ap, fmt);
	cprintf("%k04kernel panic at %s:%d: ", file, line);
	vcprintf(fmt, ap);
	cprintf("\n");
	va_end(ap);

dead:
	/* break into the kernel monitor */
	while (1)
		monitor(NULL);
}

/* like panic, but don't */
void
_warn(const char *file, int line, const char *fmt,...)
{
	va_list ap;

	va_start(ap, fmt);
	cprintf("%k0ekernel warning at %s:%d: ", file, line);
	vcprintf(fmt, ap);
	cprintf("\n");
	va_end(ap);
}<|MERGE_RESOLUTION|>--- conflicted
+++ resolved
@@ -8,12 +8,9 @@
 #include <kern/console.h>
 #include <kern/pmap.h>
 #include <kern/kclock.h>
-<<<<<<< HEAD
 #include <kern/env.h>
 #include <kern/trap.h>
-=======
 #include <inc/x86.h>
->>>>>>> 0d8f669f
 
 
 void
@@ -34,8 +31,7 @@
 
 	// Lab 2 memory management initialization functions
 	mem_init();
-
-<<<<<<< HEAD
+	
 	// Lab 3 user environment initialization functions
 	env_init();
 	trap_init();
@@ -48,17 +44,11 @@
 	ENV_CREATE(user_hello, ENV_TYPE_USER);
 #endif // TEST*
 
+	cprintf("%k0000 %k0101 %k0202 %k0303 %k0404 %k0505 %k0606 %k0707\n");
+	cprintf("%k0808 %k0909 %k0a0a %k0b0b %k0c0c %k0d0d %k0e0e %k0f0f\n");
+
 	// We only have one user environment for now, so just run it.
 	env_run(&envs[0]);
-=======
-    cprintf("%k0000 %k0101 %k0202 %k0303 %k0404 %k0505 %k0606 %k0707\n");
-    cprintf("%k0808 %k0909 %k0a0a %k0b0b %k0c0c %k0d0d %k0e0e %k0f0f\n");
-
-	// Drop into the kernel monitor.
-//	while (1)
-		monitor(NULL);
-//    outw(0xB004, 0x00002000);
->>>>>>> 0d8f669f
 }
 
 
