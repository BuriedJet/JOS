/* See COPYRIGHT for copyright information. */

#include <inc/stdio.h>
#include <inc/string.h>
#include <inc/assert.h>

#include <kern/monitor.h>
#include <kern/console.h>
#include <kern/pmap.h>
#include <kern/kclock.h>
#include <kern/env.h>
#include <kern/trap.h>
<<<<<<< HEAD
#include <kern/sched.h>
#include <kern/picirq.h>
#include <kern/cpu.h>
#include <kern/spinlock.h>

static void boot_aps(void);
=======
#include <inc/x86.h>
>>>>>>> 4227c0ec


void
i386_init(void)
{
	extern char edata[], end[];

	// Before doing anything else, complete the ELF loading process.
	// Clear the uninitialized global data (BSS) section of our program.
	// This ensures that all static/global variables start out zero.
	memset(edata, 0, end - edata);

	// Initialize the console.
	// Can't call cprintf until after we do this!
	cons_init();

	cprintf("6828 decimal is %o octal!\n", 6828);

	// Lab 2 memory management initialization functions
	mem_init();
	
	// Lab 3 user environment initialization functions
	env_init();
	trap_init();

	// Lab 4 multiprocessor initialization functions
	mp_init();
	lapic_init();

	// Lab 4 multitasking initialization functions
	pic_init();

	// Acquire the big kernel lock before waking up APs
	// Your code here:

	// Starting non-boot CPUs
	boot_aps();

#if defined(TEST)
	// Don't touch -- used by grading script!
	ENV_CREATE(TEST, ENV_TYPE_USER);
#else
	// Touch all you want.
	ENV_CREATE(user_primes, ENV_TYPE_USER);
#endif // TEST*

<<<<<<< HEAD
	// Schedule and run the first user environment!
	sched_yield();
}

// While boot_aps is booting a given CPU, it communicates the per-core
// stack pointer that should be loaded by mpentry.S to that CPU in
// this variable.
void *mpentry_kstack;

// Start the non-boot (AP) processors.
static void
boot_aps(void)
{
	extern unsigned char mpentry_start[], mpentry_end[];
	void *code;
	struct CpuInfo *c;

	// Write entry code to unused memory at MPENTRY_PADDR
	code = KADDR(MPENTRY_PADDR);
	memmove(code, mpentry_start, mpentry_end - mpentry_start);

	// Boot each AP one at a time
	for (c = cpus; c < cpus + ncpu; c++) {
		if (c == cpus + cpunum())  // We've started already.
			continue;

		// Tell mpentry.S what stack to use 
		mpentry_kstack = percpu_kstacks[c - cpus] + KSTKSIZE;
		// Start the CPU at mpentry_start
		lapic_startap(c->cpu_id, PADDR(code));
		// Wait for the CPU to finish some basic setup in mp_main()
		while(c->cpu_status != CPU_STARTED)
			;
	}
=======
//	cprintf("%k0000 %k0101 %k0202 %k0303 %k0404 %k0505 %k0606 %k0707\n");
//	cprintf("%k0808 %k0909 %k0a0a %k0b0b %k0c0c %k0d0d %k0e0e %k0f0f\n");

	// We only have one user environment for now, so just run it.
	env_run(&envs[0]);
>>>>>>> 4227c0ec
}

// Setup code for APs
void
mp_main(void)
{
	// We are in high EIP now, safe to switch to kern_pgdir 
	lcr3(PADDR(kern_pgdir));
	cprintf("SMP: CPU %d starting\n", cpunum());

	lapic_init();
	env_init_percpu();
	trap_init_percpu();
	xchg(&thiscpu->cpu_status, CPU_STARTED); // tell boot_aps() we're up

	// Now that we have finished some basic setup, call sched_yield()
	// to start running processes on this CPU.  But make sure that
	// only one CPU can enter the scheduler at a time!
	//
	// Your code here:

	// Remove this after you finish Exercise 6
	for (;;);
}

/*
 * Variable panicstr contains argument to first call to panic; used as flag
 * to indicate that the kernel has already called panic.
 */
const char *panicstr;

/*
 * Panic is called on unresolvable fatal errors.
 * It prints "panic: mesg", and then enters the kernel monitor.
 */
void
_panic(const char *file, int line, const char *fmt,...)
{
	va_list ap;

	if (panicstr)
		goto dead;
	panicstr = fmt;

	// Be extra sure that the machine is in as reasonable state
	asm volatile("cli; cld");

	va_start(ap, fmt);
<<<<<<< HEAD
	cprintf("kernel panic on CPU %d at %s:%d: ", cpunum(), file, line);
=======
	cprintf("%k04kernel panic at %s:%d: ", file, line);
>>>>>>> 4227c0ec
	vcprintf(fmt, ap);
	cprintf("\n");
	va_end(ap);

dead:
	/* break into the kernel monitor */
	while (1)
		monitor(NULL);
}

/* like panic, but don't */
void
_warn(const char *file, int line, const char *fmt,...)
{
	va_list ap;

	va_start(ap, fmt);
	cprintf("%k0ekernel warning at %s:%d: ", file, line);
	vcprintf(fmt, ap);
	cprintf("\n");
	va_end(ap);
}<|MERGE_RESOLUTION|>--- conflicted
+++ resolved
@@ -10,16 +10,13 @@
 #include <kern/kclock.h>
 #include <kern/env.h>
 #include <kern/trap.h>
-<<<<<<< HEAD
 #include <kern/sched.h>
 #include <kern/picirq.h>
 #include <kern/cpu.h>
 #include <kern/spinlock.h>
 
 static void boot_aps(void);
-=======
-#include <inc/x86.h>
->>>>>>> 4227c0ec
+
 
 
 void
@@ -66,7 +63,6 @@
 	ENV_CREATE(user_primes, ENV_TYPE_USER);
 #endif // TEST*
 
-<<<<<<< HEAD
 	// Schedule and run the first user environment!
 	sched_yield();
 }
@@ -101,13 +97,6 @@
 		while(c->cpu_status != CPU_STARTED)
 			;
 	}
-=======
-//	cprintf("%k0000 %k0101 %k0202 %k0303 %k0404 %k0505 %k0606 %k0707\n");
-//	cprintf("%k0808 %k0909 %k0a0a %k0b0b %k0c0c %k0d0d %k0e0e %k0f0f\n");
-
-	// We only have one user environment for now, so just run it.
-	env_run(&envs[0]);
->>>>>>> 4227c0ec
 }
 
 // Setup code for APs
@@ -156,11 +145,7 @@
 	asm volatile("cli; cld");
 
 	va_start(ap, fmt);
-<<<<<<< HEAD
-	cprintf("kernel panic on CPU %d at %s:%d: ", cpunum(), file, line);
-=======
-	cprintf("%k04kernel panic at %s:%d: ", file, line);
->>>>>>> 4227c0ec
+	cprintf("%k04kernel panic on CPU %d at %s:%d: ", cpunum(), file, line);
 	vcprintf(fmt, ap);
 	cprintf("\n");
 	va_end(ap);
