#include <inc/mmu.h>
#include <inc/x86.h>
#include <inc/assert.h>

#include <kern/pmap.h>
#include <kern/trap.h>
#include <kern/console.h>
#include <kern/monitor.h>
#include <kern/env.h>
#include <kern/syscall.h>
#include <kern/sched.h>
#include <kern/kclock.h>
#include <kern/picirq.h>
#include <kern/cpu.h>
#include <kern/spinlock.h>

static struct Taskstate ts;

/* For debugging, so print_trapframe can distinguish between printing
 * a saved trapframe and printing the current trapframe and print some
 * additional information in the latter case.
 */
static struct Trapframe *last_tf;

/* Interrupt descriptor table.  (Must be built at run time because
 * shifted function addresses can't be represented in relocation records.)
 */
struct Gatedesc idt[256] = { { 0 } };
struct Pseudodesc idt_pd = {
	sizeof(idt) - 1, (uint32_t) idt
};


static const char *trapname(int trapno)
{
	static const char * const excnames[] = {
		"Divide error",
		"Debug",
		"Non-Maskable Interrupt",
		"Breakpoint",
		"Overflow",
		"BOUND Range Exceeded",
		"Invalid Opcode",
		"Device Not Available",
		"Double Fault",
		"Coprocessor Segment Overrun",
		"Invalid TSS",
		"Segment Not Present",
		"Stack Fault",
		"General Protection",
		"Page Fault",
		"(unknown trap)",
		"x87 FPU Floating-Point Error",
		"Alignment Check",
		"Machine-Check",
		"SIMD Floating-Point Exception"
	};

	if (trapno < ARRAY_SIZE(excnames))
		return excnames[trapno];
	if (trapno == T_SYSCALL)
		return "System call";
	if (trapno >= IRQ_OFFSET && trapno < IRQ_OFFSET + 16)
		return "Hardware Interrupt";
	return "(unknown trap)";
}


void
trap_init(void)
{
	extern struct Segdesc gdt[];

	// LAB 3: Your code here.
	extern void handler0();
    extern void handler1();
    extern void handler3();
    extern void handler4();
    extern void handler5();
    extern void handler6();
    extern void handler7();
    extern void handler8();
    extern void handler9();
    extern void handler10();
    extern void handler11();
    extern void handler12();
    extern void handler13();
    extern void handler14();
    extern void handler16();
    extern void handler48();

	SETGATE(idt[0], 0, GD_KT, handler0, 0);
	SETGATE(idt[1], 0, GD_KT, handler1, 0);
	SETGATE(idt[3], 1, GD_KT, handler3, 3);
	SETGATE(idt[4], 1, GD_KT, handler4, 0);
	SETGATE(idt[5], 0, GD_KT, handler5, 0);
	SETGATE(idt[6], 0, GD_KT, handler6, 0);
	SETGATE(idt[7], 0, GD_KT, handler7, 0);
	SETGATE(idt[8], 0, GD_KT, handler8, 0);
	SETGATE(idt[9], 0, GD_KT, handler9, 0);
	SETGATE(idt[10], 0, GD_KT, handler10, 0);
	SETGATE(idt[11], 0, GD_KT, handler11, 0);
	SETGATE(idt[12], 0, GD_KT, handler12, 0);
	SETGATE(idt[13], 0, GD_KT, handler13, 0);
	SETGATE(idt[14], 0, GD_KT, handler14, 0);
	SETGATE(idt[16], 0, GD_KT, handler16, 0);
	SETGATE(idt[48], 1, GD_KT, handler48, 3);

	// Per-CPU setup 
	trap_init_percpu();
}

// Initialize and load the per-CPU TSS and IDT
void
trap_init_percpu(void)
{
	// The example code here sets up the Task State Segment (TSS) and
	// the TSS descriptor for CPU 0. But it is incorrect if we are
	// running on other CPUs because each CPU has its own kernel stack.
	// Fix the code so that it works for all CPUs.
	//
	// Hints:
	//   - The macro "thiscpu" always refers to the current CPU's
	//     struct CpuInfo;
	//   - The ID of the current CPU is given by cpunum() or
	//     thiscpu->cpu_id;
	//   - Use "thiscpu->cpu_ts" as the TSS for the current CPU,
	//     rather than the global "ts" variable;
	//   - Use gdt[(GD_TSS0 >> 3) + i] for CPU i's TSS descriptor;
	//   - You mapped the per-CPU kernel stacks in mem_init_mp()
	//   - Initialize cpu_ts.ts_iomb to prevent unauthorized environments
	//     from doing IO (0 is not the correct value!)
	//
	// ltr sets a 'busy' flag in the TSS selector, so if you
	// accidentally load the same TSS on more than one CPU, you'll
	// get a triple fault.  If you set up an individual CPU's TSS
	// wrong, you may not get a fault until you try to return from
	// user space on that CPU.
	//
	// LAB 4: Your code here:

	// Setup a TSS so that we get the right stack
	// when we trap to the kernel.
	ts.ts_esp0 = KSTACKTOP;
	ts.ts_ss0 = GD_KD;
	ts.ts_iomb = sizeof(struct Taskstate);

	// Initialize the TSS slot of the gdt.
	gdt[GD_TSS0 >> 3] = SEG16(STS_T32A, (uint32_t) (&ts),
					sizeof(struct Taskstate) - 1, 0);
	gdt[GD_TSS0 >> 3].sd_s = 0;

	// Load the TSS selector (like other segment selectors, the
	// bottom three bits are special; we leave them 0)
	ltr(GD_TSS0);

	// Load the IDT
	lidt(&idt_pd);
}

void
print_trapframe(struct Trapframe *tf)
{
	cprintf("TRAP frame at %p from CPU %d\n", tf, cpunum());
	print_regs(&tf->tf_regs);
	cprintf("  es   0x----%04x\n", tf->tf_es);
	cprintf("  ds   0x----%04x\n", tf->tf_ds);
	cprintf("  trap 0x%08x %s\n", tf->tf_trapno, trapname(tf->tf_trapno));
	// If this trap was a page fault that just happened
	// (so %cr2 is meaningful), print the faulting linear address.
	if (tf == last_tf && tf->tf_trapno == T_PGFLT)
		cprintf("  cr2  0x%08x\n", rcr2());
	cprintf("  err  0x%08x", tf->tf_err);
	// For page faults, print decoded fault error code:
	// U/K=fault occurred in user/kernel mode
	// W/R=a write/read caused the fault
	// PR=a protection violation caused the fault (NP=page not present).
	if (tf->tf_trapno == T_PGFLT)
		cprintf(" [%s, %s, %s]\n",
			tf->tf_err & 4 ? "user" : "kernel",
			tf->tf_err & 2 ? "write" : "read",
			tf->tf_err & 1 ? "protection" : "not-present");
	else
		cprintf("\n");
	cprintf("  eip  0x%08x\n", tf->tf_eip);
	cprintf("  cs   0x----%04x\n", tf->tf_cs);
	cprintf("  flag 0x%08x\n", tf->tf_eflags);
	if ((tf->tf_cs & 3) != 0) {
		cprintf("  esp  0x%08x\n", tf->tf_esp);
		cprintf("  ss   0x----%04x\n", tf->tf_ss);
	}
}

void
print_regs(struct PushRegs *regs)
{
	cprintf("  edi  0x%08x\n", regs->reg_edi);
	cprintf("  esi  0x%08x\n", regs->reg_esi);
	cprintf("  ebp  0x%08x\n", regs->reg_ebp);
	cprintf("  oesp 0x%08x\n", regs->reg_oesp);
	cprintf("  ebx  0x%08x\n", regs->reg_ebx);
	cprintf("  edx  0x%08x\n", regs->reg_edx);
	cprintf("  ecx  0x%08x\n", regs->reg_ecx);
	cprintf("  eax  0x%08x\n", regs->reg_eax);
}

static void
trap_dispatch(struct Trapframe *tf)
{
	// Handle processor exceptions.
	// LAB 3: Your code here.
//	cprintf("[INFO] trap %d\n", tf->tf_trapno);
    switch (tf->tf_trapno) {
        case T_BRKPT:
        case T_DEBUG:
            monitor(tf);
            return;
        case T_PGFLT:
            page_fault_handler(tf);
            return;
        case T_SYSCALL:
            tf->tf_regs.reg_eax = (uint32_t) syscall(
                    tf->tf_regs.reg_eax,
                    tf->tf_regs.reg_edx,
                    tf->tf_regs.reg_ecx,
                    tf->tf_regs.reg_ebx,
                    tf->tf_regs.reg_edi,
                    tf->tf_regs.reg_esi
            );
            return;
        default:
            // Unexpected trap: The user process or the kernel has a bug.
            print_trapframe(tf);
            if (tf->tf_cs == GD_KT)
                panic("unhandled trap in kernel");
            else {
                env_destroy(curenv);
                return;
            }
    }

<<<<<<< HEAD
	// Handle spurious interrupts
	// The hardware sometimes raises these because of noise on the
	// IRQ line or other reasons. We don't care.
	if (tf->tf_trapno == IRQ_OFFSET + IRQ_SPURIOUS) {
		cprintf("Spurious interrupt on irq 7\n");
		print_trapframe(tf);
		return;
	}

	// Handle clock interrupts. Don't forget to acknowledge the
	// interrupt using lapic_eoi() before calling the scheduler!
	// LAB 4: Your code here.

	// Unexpected trap: The user process or the kernel has a bug.
	print_trapframe(tf);
	if (tf->tf_cs == GD_KT)
		panic("unhandled trap in kernel");
	else {
		env_destroy(curenv);
		return;
	}
=======
>>>>>>> 4227c0ec
}

void
trap(struct Trapframe *tf)
{
	// The environment may have set DF and some versions
	// of GCC rely on DF being clear
	asm volatile("cld" ::: "cc");

	// Halt the CPU if some other CPU has called panic()
	extern char *panicstr;
	if (panicstr)
		asm volatile("hlt");

	// Re-acqurie the big kernel lock if we were halted in
	// sched_yield()
	if (xchg(&thiscpu->cpu_status, CPU_STARTED) == CPU_HALTED)
		lock_kernel();
	// Check that interrupts are disabled.  If this assertion
	// fails, DO NOT be tempted to fix it by inserting a "cli" in
	// the interrupt path.
	assert(!(read_eflags() & FL_IF));

	if ((tf->tf_cs & 3) == 3) {
		// Trapped from user mode.
		// Acquire the big kernel lock before doing any
		// serious kernel work.
		// LAB 4: Your code here.
		assert(curenv);

		// Garbage collect if current enviroment is a zombie
		if (curenv->env_status == ENV_DYING) {
			env_free(curenv);
			curenv = NULL;
			sched_yield();
		}

		// Copy trap frame (which is currently on the stack)
		// into 'curenv->env_tf', so that running the environment
		// will restart at the trap point.
		curenv->env_tf = *tf;
		// The trapframe on the stack should be ignored from here on.
		tf = &curenv->env_tf;
	}

	// Record that tf is the last real trapframe so
	// print_trapframe can print some additional information.
	last_tf = tf;

	// Dispatch based on what type of trap occurred
	trap_dispatch(tf);

	// If we made it to this point, then no other environment was
	// scheduled, so we should return to the current environment
	// if doing so makes sense.
	if (curenv && curenv->env_status == ENV_RUNNING)
		env_run(curenv);
	else
		sched_yield();
}


void
page_fault_handler(struct Trapframe *tf)
{
	uint32_t fault_va;

	// Read processor's CR2 register to find the faulting address
	fault_va = rcr2();

	// Handle kernel-mode page faults.

	// LAB 3: Your code here.
    if ((tf->tf_cs & 3) == 0)
        panic("System page fault detected!");

	// We've already handled kernel-mode exceptions, so if we get here,
	// the page fault happened in user mode.

	// Call the environment's page fault upcall, if one exists.  Set up a
	// page fault stack frame on the user exception stack (below
	// UXSTACKTOP), then branch to curenv->env_pgfault_upcall.
	//
	// The page fault upcall might cause another page fault, in which case
	// we branch to the page fault upcall recursively, pushing another
	// page fault stack frame on top of the user exception stack.
	//
	// It is convenient for our code which returns from a page fault
	// (lib/pfentry.S) to have one word of scratch space at the top of the
	// trap-time stack; it allows us to more easily restore the eip/esp. In
	// the non-recursive case, we don't have to worry about this because
	// the top of the regular user stack is free.  In the recursive case,
	// this means we have to leave an extra word between the current top of
	// the exception stack and the new stack frame because the exception
	// stack _is_ the trap-time stack.
	//
	// If there's no page fault upcall, the environment didn't allocate a
	// page for its exception stack or can't write to it, or the exception
	// stack overflows, then destroy the environment that caused the fault.
	// Note that the grade script assumes you will first check for the page
	// fault upcall and print the "user fault va" message below if there is
	// none.  The remaining three checks can be combined into a single test.
	//
	// Hints:
	//   user_mem_assert() and env_run() are useful here.
	//   To change what the user environment runs, modify 'curenv->env_tf'
	//   (the 'tf' variable points at 'curenv->env_tf').

	// LAB 4: Your code here.

	// Destroy the environment that caused the fault.
	cprintf("[%08x] user fault va %08x ip %08x\n",
		curenv->env_id, fault_va, tf->tf_eip);
	print_trapframe(tf);
	env_destroy(curenv);
}
<|MERGE_RESOLUTION|>--- conflicted
+++ resolved
@@ -239,7 +239,6 @@
             }
     }
 
-<<<<<<< HEAD
 	// Handle spurious interrupts
 	// The hardware sometimes raises these because of noise on the
 	// IRQ line or other reasons. We don't care.
@@ -261,8 +260,6 @@
 		env_destroy(curenv);
 		return;
 	}
-=======
->>>>>>> 4227c0ec
 }
 
 void
