--- conflicted
+++ resolved
@@ -8,11 +8,8 @@
 
 #include <kern/pmap.h>
 #include <kern/kclock.h>
-<<<<<<< HEAD
 #include <kern/env.h>
-=======
 #include "monitor.h"
->>>>>>> 0d8f669f
 
 // These variables are set by i386_detect_memory()
 size_t npages;			// Amount of physical memory (in pages)
